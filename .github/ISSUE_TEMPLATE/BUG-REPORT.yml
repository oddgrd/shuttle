--- conflicted
+++ resolved
@@ -20,11 +20,7 @@
     attributes:
       label: Version
       description: What version of `cargo-shuttle` are you running (`cargo shuttle --version`)?
-<<<<<<< HEAD
-      placeholder: "v0.35.2"
-=======
       placeholder: "v0.36.0"
->>>>>>> ad0f0440
     validations:
       required: true
   - type: dropdown
