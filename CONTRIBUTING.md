# Contributing

## Raise an Issue

Raising [issues](https://github.com/shuttle-hq/shuttle/issues) is encouraged.
## Docs

If you found an error in our docs, or you simply want to make them better, contributions to our [docs](https://github.com/shuttle-hq/shuttle-docs)
are always appreciated!

## Running Locally
You can use Docker and docker-compose to test shuttle locally during development. See the [Docker install](https://docs.docker.com/get-docker/)
and [docker-compose install](https://docs.docker.com/compose/install/) instructions if you do not have them installed already.

> Note for Windows: The current [Makefile](https://github.com/shuttle-hq/shuttle/blob/main/Makefile) does not work on Windows systems by itself - if you want to build the local environment on Windows you could use [Windows Subsystem for Linux](https://learn.microsoft.com/en-us/windows/wsl/install). Additional Windows considerations are listed at the bottom of this page.

> Note for Linux: When building on Linux systems, if the error unknown flag: --build-arg is received, install the docker-buildx package using the package management tool for your particular system.

Clone the shuttle repository (or your fork):

```
git clone git@github.com:shuttle-hq/shuttle.git
cd shuttle
```

You should now be ready to setup a local environment to test code changes to core `shuttle` packages as follows:

From the root of the shuttle repo, build the required images with:

```bash
make images
```

<<<<<<< HEAD
> Note: The current [Makefile](https://github.com/shuttle-hq/shuttle/blob/main/Makefile) does not work on Windows systems by itself - if you want to build the local environment on Windows you could use [Windows Subsystem for Linux](https://learn.microsoft.com/en-us/windows/wsl/install). Additional Windows considerations are listed at the bottom of this page.

> Note: The stack uses [panamax](https://github.com/panamax-rs/panamax) by default to mirror crates.io content. We do this in order to avoid overloading upstream mirrors and hitting rate limits. After syncing the cache, expect to see the panamax volume take about 100GiB of space. This may not be desirable for local testing. To avoid using panamax, run `USE_PANAMAX=disable make images` instead.

=======
>>>>>>> 78dab592
The images get built with [cargo-chef](https://github.com/LukeMathWalker/cargo-chef) and therefore support incremental builds (most of the time). So they will be much faster to re-build after an incremental change in your code - should you wish to deploy it locally straight away.

You can now start a local deployment of shuttle and the required containers with:

```bash
make up
```

> Note: Other useful commands can be found within the [Makefile](https://github.com/shuttle-hq/shuttle/blob/main/Makefile).

The API is now accessible on `localhost:8000` (for app proxies) and `localhost:8001` (for the control plane). When running `cargo run --bin cargo-shuttle` (in a debug build), the CLI will point itself to `localhost` for its API calls.

In order to test local changes to the library crates, you may want to add the below to a `.cargo/config.toml` file. (See [Overriding Dependencies](https://doc.rust-lang.org/cargo/reference/overriding-dependencies.html) for more)

``` toml
[patch.crates-io]
shuttle-service = { path = "[base]/shuttle/service" }
shuttle-common = { path = "[base]/shuttle/common" }
shuttle-proto = { path = "[base]/shuttle/proto" }
shuttle-aws-rds = { path = "[base]/shuttle/resources/aws-rds" }
shuttle-persist = { path = "[base]/shuttle/resources/persist" }
shuttle-shared-db = { path = "[base]/shuttle/resources/shared-db" }
shuttle-secrets = { path = "[base]/shuttle/resources/secrets" }
shuttle-static-folder = { path = "[base]/shuttle/resources/static-folder" }
```

Before we can login to our local instance of shuttle, we need to create a user.
The following command inserts a user into the gateway state with admin privileges:

```bash
docker compose --file docker-compose.rendered.yml --project-name shuttle-dev exec auth /usr/local/bin/service --state=/var/lib/shuttle-auth init --name admin --key test-key
```

Login to shuttle service in a new terminal window from the root of the shuttle directory:

```bash
cargo run --bin cargo-shuttle -- login --api-key "test-key"
```

The [shuttle examples](https://github.com/shuttle-hq/examples) are linked to the main repo as a [git submodule](https://git-scm.com/book/en/v2/Git-Tools-Submodules), to initialize it run the following commands:

```bash
git submodule init
git submodule update
```

Then `cd` into any example:

```bash
cd examples/rocket/hello-world/
```

Create a new project, this will prompt your local instance of the gateway to
start a deployer container:

```bash
# the --manifest-path is used to locate the root of the shuttle workspace
cargo run --manifest-path ../../../Cargo.toml --bin cargo-shuttle -- project new
```

Deploy the example:

```bash
cargo run --manifest-path ../../../Cargo.toml --bin cargo-shuttle -- deploy
```

Test if the deployment is working:

```bash
# the Host header should match the Host from the deploy output
curl --header "Host: {app}.unstable.shuttleapp.rs" localhost:8000/hello
```

View logs from the current deployment:

```bash
# append `--follow` to this command for a live feed of logs
cargo run --manifest-path ../../../Cargo.toml --bin cargo-shuttle -- logs
```

### Testing deployer only

The steps outlined above starts all the services used by shuttle locally (ie. both `gateway` and `deployer`). However, sometimes you will want to quickly test changes to `deployer` only. To do this replace `make up` with the following:

```bash
docker compose -f docker-compose.rendered.yml up provisioner
```

This prevents `gateway` from starting up. Now you can start deployer only using:

```bash
provisioner_address=$(docker inspect --format '{{(index .NetworkSettings.Networks "shuttle_default").IPAddress}}' shuttle_prod_hello-world-rocket-app_run)
cargo run -p shuttle-deployer -- --provisioner-address $provisioner_address --provisioner-port 8000 --proxy-fqdn local.rs --admin-secret test-key --project <project_name>
```

The `--admin-secret` can safely be changed to your api-key to make testing easier. While `<project_name>` needs to match the name of the project that will be deployed to this deployer. This is the `Cargo.toml` or `Shuttle.toml` name for the project.

### Using Podman instead of Docker

If you are using Podman over Docker, then expose a rootless socket of Podman using the following command:

```bash
podman system service --time=0 unix:///tmp/podman.sock
```

Now make docker-compose use this socket by setting the following environment variable:

```bash
export DOCKER_HOST=unix:///tmp/podman.sock
```

shuttle can now be run locally using the steps shown earlier.

> Note: Testing the `gateway` with a rootless Podman does not work since Podman does not allow access to the `deployer` containers via IP address!

## Running Tests

shuttle has reasonable test coverage - and we are working on improving this
every day. We encourage PRs to come with tests. If you're not sure about
what a test should look like, feel free to [get in touch](https://discord.gg/shuttle).

To run the unit tests for a specific crate, from the root of the repository run:

```bash
# replace <crate-name> with the name of the crate to test, e.g. `shuttle-common`
cargo test --package <crate-name> --all-features --lib -- --nocapture
```

To run the integration tests for a spesific crate (if it has any), from the root of the repository run:

```bash
# replace <crate-name> with the name of the crate to test, e.g. `cargo-shuttle`
cargo test --package <crate-name> --all-features --test '*' -- --nocapture
```

To run the end-to-end tests, from the root of the repository run:

```bash
make test
```

> Note: Running all the end-to-end tests may take a long time, so it is recommended to run individual tests shipped as part of each crate in the workspace first.

## Committing

We use the [Angular Commit Guidelines](https://github.com/angular/angular/blob/master/CONTRIBUTING.md#commit). We expect all commits to conform to these guidelines.

We will squash commits before merging to main. If you do want to squash commits, please do not do so
after the review process has started, the commit history can be useful for reviewers.

Before committing:
- Make sure your commits don't trigger any warnings from Clippy by running: `cargo clippy --tests --all-targets`. If you have a good reason to contradict Clippy, insert an `#[allow(clippy::<lint>)]` macro, so that it won't complain.
- Make sure your code is correctly formatted: `cargo fmt --all --check`.
- Make sure your `Cargo.toml`'s are sorted: `cargo +nightly sort --workspace`. This command uses the [cargo-sort crate](https://crates.io/crates/cargo-sort) to sort the `Cargo.toml` dependencies alphabetically.
- If you've made changes to examples, make sure the above commands are ran there as well.

## Project Layout

The folders in this repository relate to each other as follow:

```mermaid
graph BT
    classDef default fill:#1f1f1f,stroke-width:0,color:white;
    classDef binary fill:#f25100,font-weight:bolder,stroke-width:0,color:white;
    classDef external fill:#343434,font-style:italic,stroke:#f25100,color:white;

    deployer:::binary
    cargo-shuttle:::binary
    common
    codegen
    e2e
    proto
    provisioner:::binary
    service
    gateway:::binary
    user([user service]):::external
    gateway --> common
    gateway -.->|starts instances| deployer
    deployer --> proto
    deployer -.->|calls| provisioner
    service ---> common
    deployer --> common
    cargo-shuttle --->|"features = ['loader']"| service
    deployer -->|"features = ['loader']"| service
    cargo-shuttle --> common
    service --> codegen
    proto ---> common
    provisioner --> proto
    e2e -.->|starts up| gateway
    e2e -.->|calls| cargo-shuttle
    user -->|"features = ['codegen']"| service
```

First, `provisioner`, `gateway`, `deployer`, and `cargo-shuttle` are binary crates with `provisioner`, `gateway` and `deployer` being backend services. The `cargo-shuttle` binary is the `cargo shuttle` command used by users.

The rest are the following libraries:
- `common` contains shared models and functions used by the other libraries and binaries.
- `codegen` contains our proc-macro code which gets exposed to user services from `service` by the `codegen` feature flag. The redirect through `service` is to make it available under the prettier name of `shuttle_service::main`.
- `service` is where our special `Service` trait is defined. Anything implementing this `Service` can be loaded by the `deployer` and the local runner in `cargo-shuttle`.
   The `codegen` automatically implements the `Service` trait for any user service.
- `proto` contains the gRPC server and client definitions to allow `deployer` to communicate with `provisioner`.
- `e2e` just contains tests which starts up the `deployer` in a container and then deploys services to it using `cargo-shuttle`.

Lastly, the `user service` is not a folder in this repository, but is the user service that will be deployed by `deployer`.

## Windows Considerations

Currently, if you try to use 'make images' on Windows, you may find that the shell files cannot be read by Bash/WSL. This is due to the fact that Windows may have pulled the files in CRLF format rather than LF[^1], which causes problems with Bash as to run the commands, Linux needs the file in LF format. 

Thankfully, we can fix this problem by simply using the `git config core.autocrlf` command to change how Git handles line endings. It takes a single argument:

```
git config --global core.autocrlf input
```

This should allow you to run `make images` and other Make commands with no issues.

If you need to change it back for whatever reason, you can just change the last argument from 'input' to 'true' like so:
```
git config --global core.autocrlf true
```
After you run this command, you should be able to checkout projects that are maintained using CRLF (Windows) again.

[^1]: https://git-scm.com/book/en/v2/Customizing-Git-Git-Configuration#_core_autocrlf<|MERGE_RESOLUTION|>--- conflicted
+++ resolved
@@ -31,13 +31,8 @@
 make images
 ```
 
-<<<<<<< HEAD
-> Note: The current [Makefile](https://github.com/shuttle-hq/shuttle/blob/main/Makefile) does not work on Windows systems by itself - if you want to build the local environment on Windows you could use [Windows Subsystem for Linux](https://learn.microsoft.com/en-us/windows/wsl/install). Additional Windows considerations are listed at the bottom of this page.
-
 > Note: The stack uses [panamax](https://github.com/panamax-rs/panamax) by default to mirror crates.io content. We do this in order to avoid overloading upstream mirrors and hitting rate limits. After syncing the cache, expect to see the panamax volume take about 100GiB of space. This may not be desirable for local testing. To avoid using panamax, run `USE_PANAMAX=disable make images` instead.
 
-=======
->>>>>>> 78dab592
 The images get built with [cargo-chef](https://github.com/LukeMathWalker/cargo-chef) and therefore support incremental builds (most of the time). So they will be much faster to re-build after an incremental change in your code - should you wish to deploy it locally straight away.
 
 You can now start a local deployment of shuttle and the required containers with:
