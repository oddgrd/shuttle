--- conflicted
+++ resolved
@@ -3,11 +3,7 @@
   "cargo-shuttle",
   "codegen",
   "common",
-<<<<<<< HEAD
-  "e2e",
   "deployer",
-=======
->>>>>>> 5b052ce5
   "proto",
   "provisioner",
   "service"
