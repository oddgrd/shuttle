--- conflicted
+++ resolved
@@ -11,11 +11,8 @@
 uuid = { version = "0.8.2", features = ["v4"] }
 async-mutex = "1.4.0"
 serde = "1.0.136"
-<<<<<<< HEAD
 flurry = "0.3.1"
+structopt = "0.3.26"
 
 lib = { path = "../lib/" }
 service = { path = "../service/" }
-=======
-structopt = "0.3.26"
->>>>>>> 41ed5c77
