--- conflicted
+++ resolved
@@ -7,9 +7,6 @@
     'websocket-axum-app',
     'authentication-rocket-app',
     'hello-world-tide-app',
-<<<<<<< HEAD
+    'hello-world-tower-app',
     'tide-with-torch',
-=======
-    'hello-world-tower-app',
->>>>>>> 65246328
 ]