--- conflicted
+++ resolved
@@ -45,13 +45,8 @@
         .await
         .unwrap();
 
-<<<<<<< HEAD
     let router = ApiBuilder::new("LS0tLS1CRUdJTiBQUklWQVRFIEtFWS0tLS0tCk1DNENBUUF3QlFZREsyVndCQ0lFSUR5V0ZFYzhKYm05NnA0ZGNLTEwvQWNvVUVsbUF0MVVKSTU4WTc4d1FpWk4KLS0tLS1FTkQgUFJJVkFURSBLRVktLS0tLQo=".to_string())
-        .with_sqlite_pool(sqlite_pool)
-=======
-    let router = ApiBuilder::new()
         .with_pg_pool(pg_pool)
->>>>>>> fa0fce6e
         .with_sessions()
         .with_stripe_client(stripe::Client::from_url(
             mocked_stripe_server.uri.to_string().as_str(),
