mod args;
mod client;
pub mod config;
mod init;
mod provisioner_server;

use shuttle_common::project::ProjectName;
use shuttle_proto::runtime::{self, LoadRequest, StartRequest, SubscribeLogsRequest};
use std::collections::HashMap;
use std::convert::TryInto;
use std::ffi::OsString;
use std::fs::{read_to_string, File};
use std::io::stdout;
use std::net::{Ipv4Addr, SocketAddr};
use std::path::{Path, PathBuf};

use anyhow::{anyhow, bail, Context, Result};
pub use args::{Args, Command, DeployArgs, InitArgs, LoginArgs, ProjectArgs, RunArgs};
use cargo_metadata::Message;
use clap::CommandFactory;
use clap_complete::{generate, Shell};
use config::RequestContext;
use crossterm::style::Stylize;
use dialoguer::{theme::ColorfulTheme, Confirm, FuzzySelect, Input, Password};
use flate2::write::GzEncoder;
use flate2::Compression;
use futures::{StreamExt, TryFutureExt};
use git2::{Repository, StatusOptions};
use ignore::overrides::OverrideBuilder;
use ignore::WalkBuilder;
use shuttle_common::models::{project, secret};
use shuttle_service::loader::{build_crate, Runtime};
use std::fmt::Write;
use strum::IntoEnumIterator;
use tar::Builder;
use tracing::trace;
use uuid::Uuid;

use crate::args::{DeploymentCommand, ProjectCommand};
use crate::client::Client;
use crate::provisioner_server::LocalProvisioner;

pub struct Shuttle {
    ctx: RequestContext,
}

impl Shuttle {
    pub fn new() -> Result<Self> {
        let ctx = RequestContext::load_global()?;
        Ok(Self { ctx })
    }

    pub async fn run(mut self, mut args: Args) -> Result<CommandOutcome> {
        trace!("running local client");
        if matches!(
            args.cmd,
            Command::Deploy(..)
                | Command::Deployment(..)
                | Command::Project(..)
                | Command::Delete
                | Command::Clean
                | Command::Secrets
                | Command::Status
                | Command::Logs { .. }
                | Command::Run(..)
        ) {
            self.load_project(&mut args.project_args)?;
        }

        self.ctx.set_api_url(args.api_url);

        match args.cmd {
            Command::Init(init_args) => self.init(init_args, args.project_args).await,
            Command::Generate { shell, output } => self.complete(shell, output).await,
            Command::Login(login_args) => self.login(login_args).await,
            Command::Run(run_args) => self.local_run(run_args).await,
            need_client => {
                let mut client = Client::new(self.ctx.api_url());
                client.set_api_key(self.ctx.api_key()?);

                match need_client {
                    Command::Deploy(deploy_args) => {
                        return self.deploy(deploy_args, &client).await;
                    }
                    Command::Status => self.status(&client).await,
                    Command::Logs { id, follow } => self.logs(&client, id, follow).await,
                    Command::Deployment(DeploymentCommand::List) => {
                        self.deployments_list(&client).await
                    }
                    Command::Deployment(DeploymentCommand::Status { id }) => {
                        self.deployment_get(&client, id).await
                    }
                    Command::Delete => self.delete(&client).await,
                    Command::Clean => self.clean(&client).await,
                    Command::Secrets => self.secrets(&client).await,
                    Command::Project(ProjectCommand::New) => self.project_create(&client).await,
                    Command::Project(ProjectCommand::Status { follow }) => {
                        self.project_status(&client, follow).await
                    }
                    Command::Project(ProjectCommand::List) => self.projects_list(&client).await,
                    Command::Project(ProjectCommand::Rm) => self.project_delete(&client).await,
                    _ => {
                        unreachable!("commands that don't need a client have already been matched")
                    }
                }
            }
        }
        .map(|_| CommandOutcome::Ok)
    }

    /// Log in, initialize a project and potentially create the Shuttle environment for it.
    ///
    /// If both a project name and framework are passed as arguments, it will run without any extra
    /// interaction.
    async fn init(&mut self, args: InitArgs, mut project_args: ProjectArgs) -> Result<()> {
        let interactive = project_args.name.is_none() || args.framework().is_none();

        let theme = ColorfulTheme::default();

        // 1. Log in (if not logged in yet)
        if self.ctx.api_key().is_err() {
            if interactive {
                println!("First, let's log in to your Shuttle account.");
                self.login(args.login_args.clone()).await?;
                println!();
            } else if args.new && args.login_args.api_key.is_some() {
                self.login(args.login_args.clone()).await?;
            } else {
                bail!("Tried to login to create a Shuttle environment, but no API key was set.")
            }
        }

        // 2. Ask for project name
        if project_args.name.is_none() {
            println!("How do you want to name your project? It will be hosted at ${{project_name}}.shuttleapp.rs.");
            // TODO: Check whether the project name is still available
            project_args.name = Some(
                Input::with_theme(&theme)
                    .with_prompt("Project name")
                    .interact()?,
            );
            println!();
        }

        // 3. Confirm the project directory
        let path = if interactive {
            println!("Where should we create this project?");
            let directory_str: String = Input::with_theme(&theme)
                .with_prompt("Directory")
                .default(".".to_owned())
                .interact()?;
            println!();
            args::parse_init_path(&OsString::from(directory_str))?
        } else {
            args.path.clone()
        };

        // 4. Ask for the framework
        let framework = match args.framework() {
            Some(framework) => framework,
            None => {
                println!(
                    "Shuttle works with a range of web frameworks. Which one do you want to use?"
                );
                let frameworks = init::Framework::iter().collect::<Vec<_>>();
                let index = FuzzySelect::with_theme(&theme)
                    .items(&frameworks)
                    .default(0)
                    .interact()?;
                println!();
                frameworks[index]
            }
        };

        // 5. Initialize locally
        init::cargo_init(path.clone())?;
        init::cargo_shuttle_init(path.clone(), framework)?;
        println!();

        // 6. Confirm that the user wants to create the project environment on Shuttle
        let should_create_environment = if !interactive {
            args.new
        } else if args.new {
            true
        } else {
            let should_create = Confirm::with_theme(&theme)
                .with_prompt("Do you want to create the project environment on Shuttle?")
                .default(true)
                .interact()?;

            println!();
            should_create
        };

        if should_create_environment {
            // Set the project working directory path to the init path,
            // so `load_project` is ran with the correct project path
            project_args.working_directory = path;

            self.load_project(&mut project_args)?;
            let mut client = Client::new(self.ctx.api_url());
            client.set_api_key(self.ctx.api_key()?);
            self.project_create(&client).await?;
        }

        Ok(())
    }

    fn find_root_directory(dir: &Path) -> Option<PathBuf> {
        dir.ancestors()
            .find(|ancestor| ancestor.join("Cargo.toml").exists())
            .map(|path| path.to_path_buf())
    }

    pub fn load_project(&mut self, project_args: &mut ProjectArgs) -> Result<()> {
        trace!("loading project arguments: {project_args:?}");
        let root_directory_path = Self::find_root_directory(&project_args.working_directory);

        if let Some(working_directory) = root_directory_path {
            project_args.working_directory = working_directory;
        } else {
            return Err(anyhow!("Could not locate the root of a cargo project. Are you inside a cargo project? You can also use `--working-directory` to locate your cargo project."));
        }

        self.ctx.load_local(project_args)
    }

    /// Log in with the given API key or after prompting the user for one.
    async fn login(&mut self, login_args: LoginArgs) -> Result<()> {
        let api_key_str = match login_args.api_key {
            Some(api_key) => api_key,
            None => {
                let url = "https://shuttle.rs/login";
                let _ = webbrowser::open(url);

                println!("If your browser did not automatically open, go to {url}");

                Password::with_theme(&ColorfulTheme::default())
                    .with_prompt("API key")
                    .interact()?
            }
        };

        let api_key = api_key_str.trim().parse()?;

        self.ctx.set_api_key(api_key)?;

        Ok(())
    }

    async fn delete(&self, client: &Client) -> Result<()> {
        let service = client.delete_service(self.ctx.project_name()).await?;

        println!(
            r#"{}
{}"#,
            "Successfully deleted service".bold(),
            service
        );

        Ok(())
    }

    async fn complete(&self, shell: Shell, output: Option<PathBuf>) -> Result<()> {
        let name = env!("CARGO_PKG_NAME");
        let mut app = Command::command();
        match output {
            Some(v) => generate(shell, &mut app, name, &mut File::create(v)?),
            None => generate(shell, &mut app, name, &mut stdout()),
        };

        Ok(())
    }

    async fn status(&self, client: &Client) -> Result<()> {
        let summary = client.get_service_summary(self.ctx.project_name()).await?;

        println!("{summary}");

        Ok(())
    }

    async fn secrets(&self, client: &Client) -> Result<()> {
        let secrets = client.get_secrets(self.ctx.project_name()).await?;
        let table = secret::get_table(&secrets);

        println!("{table}");

        Ok(())
    }

    async fn clean(&self, client: &Client) -> Result<()> {
        let lines = client.clean_project(self.ctx.project_name()).await?;

        for line in lines {
            println!("{line}");
        }

        println!("Cleaning done!");

        Ok(())
    }

    async fn logs(&self, client: &Client, id: Option<Uuid>, follow: bool) -> Result<()> {
        let id = if let Some(id) = id {
            id
        } else {
            let summary = client.get_service_summary(self.ctx.project_name()).await?;

            if let Some(deployment) = summary.deployment {
                deployment.id
            } else {
                return Err(anyhow!("could not automatically find a running deployment for '{}'. Try passing a deployment ID manually", self.ctx.project_name()));
            }
        };

        if follow {
            let mut stream = client.get_logs_ws(self.ctx.project_name(), &id).await?;

            while let Some(Ok(msg)) = stream.next().await {
                if let tokio_tungstenite::tungstenite::Message::Text(line) = msg {
                    let log_item: shuttle_common::LogItem =
                        serde_json::from_str(&line).expect("to parse log line");
                    println!("{log_item}")
                }
            }
        } else {
            let logs = client.get_logs(self.ctx.project_name(), &id).await?;

            for log in logs.into_iter() {
                println!("{log}");
            }
        }

        Ok(())
    }

    async fn deployments_list(&self, client: &Client) -> Result<()> {
        let details = client.get_service_details(self.ctx.project_name()).await?;

        println!("{details}");

        Ok(())
    }

    async fn deployment_get(&self, client: &Client, deployment_id: Uuid) -> Result<()> {
        let deployment = client
            .get_deployment_details(self.ctx.project_name(), &deployment_id)
            .await?;

        println!("{deployment}");

        Ok(())
    }

    async fn local_run(&self, run_args: RunArgs) -> Result<()> {
        trace!("starting a local run for a service: {run_args:?}");

        let (tx, rx): (crossbeam_channel::Sender<Message>, _) = crossbeam_channel::bounded(0);
        tokio::task::spawn_blocking(move || {
            while let Ok(message) = rx.recv() {
                match message {
                    Message::TextLine(line) => println!("{line}"),
                    Message::CompilerMessage(message) => {
                        if let Some(rendered) = message.message.rendered {
                            println!("{rendered}");
                        }
                    }
                    _ => {}
                }
            }
        });

        let working_directory = self.ctx.working_directory();
        let id = Default::default();

        trace!("building project");
        println!(
            "{:>12} {}",
            "Building".bold().green(),
            working_directory.display()
        );
        let runtime = build_crate(id, working_directory, false, tx).await?;

        trace!("loading secrets");
        let secrets_path = working_directory.join("Secrets.toml");

        let secrets: HashMap<String, String> = if let Ok(secrets_str) = read_to_string(secrets_path)
        {
            let secrets: HashMap<String, String> =
                secrets_str.parse::<toml::Value>()?.try_into()?;

            trace!(keys = ?secrets.keys(), "available secrets");

            secrets
        } else {
            trace!("no Secrets.toml was found");
            Default::default()
        };

        let service_name = self.ctx.project_name().to_string();

        let (is_wasm, so_path) = match runtime {
            Runtime::Next(path) => (true, path),
            Runtime::Legacy(path) => (false, path),
        };

        let provisioner = LocalProvisioner::new()?;
        let provisioner_server = provisioner.start(SocketAddr::new(
            Ipv4Addr::LOCALHOST.into(),
            run_args.port + 1,
        ));
        let (mut runtime, mut runtime_client) = runtime::start(
            is_wasm,
            runtime::StorageManagerType::WorkingDir(working_directory.to_path_buf()),
            &format!("http://localhost:{}", run_args.port + 1),
            run_args.port + 2,
        )
        .await
        .map_err(|err| {
            provisioner_server.abort();

            err
        })?;

        let load_request = tonic::Request::new(LoadRequest {
            path: so_path
                .into_os_string()
                .into_string()
                .expect("to convert path to string"),
            service_name: service_name.clone(),
            secrets,
        });
        trace!("loading service");
        let _ = runtime_client
            .load(load_request)
            .or_else(|err| async {
                provisioner_server.abort();
                runtime.kill().await?;

                Err(err)
            })
            .await?;

        let mut stream = runtime_client
            .subscribe_logs(tonic::Request::new(SubscribeLogsRequest {}))
            .or_else(|err| async {
                provisioner_server.abort();
                runtime.kill().await?;

                Err(err)
            })
            .await?
            .into_inner();

        tokio::spawn(async move {
<<<<<<< HEAD
            while let Ok(Some(log)) = stream.message().await {
                let log: shuttle_common::LogItem = log.into();
=======
            while let Some(log) = stream.message().await.expect("to get log from stream") {
                let log: shuttle_common::LogItem = log.try_into().expect("to convert log");
>>>>>>> a8b61665
                println!("{log}");
            }
        });

        let addr = if run_args.external {
            std::net::IpAddr::V4(Ipv4Addr::new(0, 0, 0, 0))
        } else {
            Ipv4Addr::LOCALHOST.into()
        };

        let addr = SocketAddr::new(addr, run_args.port);

        let start_request = StartRequest {
            deployment_id: id.as_bytes().to_vec(),
            service_name,
            ip: addr.to_string(),
        };

        trace!(?start_request, "starting service");
        let response = runtime_client
            .start(tonic::Request::new(start_request))
            .or_else(|err| async {
                provisioner_server.abort();
                runtime.kill().await?;

                Err(err)
            })
            .await?
            .into_inner();

        trace!(response = ?response,  "client response: ");

        println!(
            "\n{:>12} {} on http://{}",
            "Starting".bold().green(),
            self.ctx.project_name(),
            addr
        );

        runtime.wait().await?;

        Ok(())
    }

    async fn deploy(&self, args: DeployArgs, client: &Client) -> Result<CommandOutcome> {
        if !args.allow_dirty {
            self.is_dirty()?;
        }

        let data = self.make_archive()?;

        let deployment = client
            .deploy(data, self.ctx.project_name(), args.no_test)
            .await?;

        let mut stream = client
            .get_logs_ws(self.ctx.project_name(), &deployment.id)
            .await?;

        while let Some(Ok(msg)) = stream.next().await {
            if let tokio_tungstenite::tungstenite::Message::Text(line) = msg {
                let log_item: shuttle_common::LogItem =
                    serde_json::from_str(&line).expect("to parse log line");

                match log_item.state {
                    shuttle_common::deployment::State::Queued
                    | shuttle_common::deployment::State::Building
                    | shuttle_common::deployment::State::Built
                    | shuttle_common::deployment::State::Loading => {
                        println!("{log_item}");
                    }
                    shuttle_common::deployment::State::Crashed => {
                        println!();
                        println!("{}", "Deployment crashed".red());
                        println!("Run the following for more details");
                        println!();
                        print!("cargo shuttle logs {}", deployment.id);
                        println!();

                        return Ok(CommandOutcome::DeploymentFailure);
                    }
                    shuttle_common::deployment::State::Running
                    | shuttle_common::deployment::State::Completed
                    | shuttle_common::deployment::State::Stopped
                    | shuttle_common::deployment::State::Unknown => break,
                }
            }
        }

        let service = client.get_service_summary(self.ctx.project_name()).await?;

        // A deployment will only exist if there is currently one in the running state
        if let Some(ref new_deployment) = service.deployment {
            println!("{service}");

            Ok(match new_deployment.state {
                shuttle_common::deployment::State::Crashed => CommandOutcome::DeploymentFailure,
                _ => CommandOutcome::Ok,
            })
        } else {
            println!("Deployment has not entered the running state");

            Ok(CommandOutcome::DeploymentFailure)
        }
    }

    async fn project_create(&self, client: &Client) -> Result<()> {
        self.wait_with_spinner(
            &[project::State::Ready, project::State::Errored],
            Client::create_project,
            self.ctx.project_name(),
            client,
        )
        .await?;

        Ok(())
    }

    async fn projects_list(&self, client: &Client) -> Result<()> {
        let projects = client.get_projects_list().await?;
        let projects_table = project::get_table(&projects);

        println!("{projects_table}");

        Ok(())
    }

    async fn project_status(&self, client: &Client, follow: bool) -> Result<()> {
        match follow {
            true => {
                self.wait_with_spinner(
                    &[
                        project::State::Ready,
                        project::State::Destroyed,
                        project::State::Errored,
                    ],
                    Client::get_project,
                    self.ctx.project_name(),
                    client,
                )
                .await?;
            }
            false => {
                let project = client.get_project(self.ctx.project_name()).await?;
                println!("{project}");
            }
        }

        Ok(())
    }

    async fn wait_with_spinner<'a, F, Fut>(
        &self,
        states_to_check: &[project::State],
        f: F,
        project_name: &'a ProjectName,
        client: &'a Client,
    ) -> Result<(), anyhow::Error>
    where
        F: Fn(&'a Client, &'a ProjectName) -> Fut,
        Fut: std::future::Future<Output = Result<project::Response>> + 'a,
    {
        let mut project = f(client, project_name).await?;
        let pb = indicatif::ProgressBar::new_spinner();
        pb.enable_steady_tick(std::time::Duration::from_millis(350));
        pb.set_style(
            indicatif::ProgressStyle::with_template("{spinner:.orange} {msg}")
                .unwrap()
                .tick_strings(&[
                    "( ●    )",
                    "(  ●   )",
                    "(   ●  )",
                    "(    ● )",
                    "(     ●)",
                    "(    ● )",
                    "(   ●  )",
                    "(  ●   )",
                    "( ●    )",
                    "(●     )",
                    "(●●●●●●)",
                ]),
        );
        loop {
            if states_to_check.contains(&project.state) {
                break;
            }

            pb.set_message(format!("{project}"));
            project = client.get_project(project_name).await?;
        }
        pb.finish_and_clear();
        println!("{project}");
        Ok(())
    }

    async fn project_delete(&self, client: &Client) -> Result<()> {
        self.wait_with_spinner(
            &[project::State::Destroyed, project::State::Errored],
            Client::delete_project,
            self.ctx.project_name(),
            client,
        )
        .await?;

        Ok(())
    }

    fn make_archive(&self) -> Result<Vec<u8>> {
        let encoder = GzEncoder::new(Vec::new(), Compression::fast());
        let mut tar = Builder::new(encoder);

        let working_directory = self.ctx.working_directory();
        let base_directory = working_directory
            .parent()
            .context("get parent directory of crate")?;

        // Make sure the target folder is excluded at all times
        let overrides = OverrideBuilder::new(working_directory)
            .add("!target/")
            .context("add `!target/` override")?
            .build()
            .context("build an override")?;

        for dir_entry in WalkBuilder::new(working_directory)
            .hidden(false)
            .overrides(overrides)
            .build()
        {
            let dir_entry = dir_entry.context("get directory entry")?;

            // It's not possible to add a directory to an archive
            if dir_entry.file_type().context("get file type")?.is_dir() {
                continue;
            }

            let path = dir_entry
                .path()
                .strip_prefix(base_directory)
                .context("strip the base of the archive entry")?;

            tar.append_path_with_name(dir_entry.path(), path)
                .context("archive entry")?;
        }

        // Make sure to add any `Secrets.toml` files
        let secrets_path = self.ctx.working_directory().join("Secrets.toml");
        if secrets_path.exists() {
            tar.append_path_with_name(secrets_path, Path::new("shuttle").join("Secrets.toml"))?;
        }

        let encoder = tar.into_inner().context("get encoder from tar archive")?;
        let bytes = encoder.finish().context("finish up encoder")?;

        Ok(bytes)
    }

    fn is_dirty(&self) -> Result<()> {
        let working_directory = self.ctx.working_directory();
        if let Ok(repo) = Repository::discover(working_directory) {
            let repo_path = repo
                .workdir()
                .context("getting working directory of repository")?
                .canonicalize()?;

            trace!(?repo_path, "found git repository");

            let repo_rel_path = working_directory
                .strip_prefix(repo_path.as_path())
                .context("stripping repository path from working directory")?;

            trace!(
                ?repo_rel_path,
                "got working directory path relative to git repository"
            );

            let mut status_options = StatusOptions::new();
            status_options
                .pathspec(repo_rel_path)
                .include_untracked(true);

            let statuses = repo
                .statuses(Some(&mut status_options))
                .context("getting status of repository files")?;

            if !statuses.is_empty() {
                let mut error: String = format!("{} files in the working directory contain changes that were not yet committed into git:", statuses.len());
                writeln!(error).expect("to append error");

                for status in statuses.iter() {
                    trace!(
                        path = status.path(),
                        status = ?status.status(),
                        "found file with updates"
                    );

                    let path =
                        repo_path.join(status.path().context("getting path of changed file")?);
                    let rel_path = path
                        .strip_prefix(working_directory)
                        .expect("getting relative path of changed file")
                        .display();

                    writeln!(error, "{rel_path}").expect("to append error");
                }

                writeln!(error).expect("to append error");
                writeln!(error, "to proceed despite this and include the uncommitted changes, pass the `--allow-dirty` flag").expect("to append error");

                return Err(anyhow::Error::msg(error));
            }
        }

        Ok(())
    }
}

pub enum CommandOutcome {
    Ok,
    DeploymentFailure,
}

#[cfg(test)]
mod tests {
    use flate2::read::GzDecoder;
    use shuttle_common::project::ProjectName;
    use tar::Archive;
    use tempfile::TempDir;

    use crate::args::ProjectArgs;
    use crate::Shuttle;
    use std::fs::{self, canonicalize};
    use std::path::PathBuf;
    use std::str::FromStr;

    fn path_from_workspace_root(path: &str) -> PathBuf {
        PathBuf::from(std::env::var("CARGO_MANIFEST_DIR").unwrap())
            .join("..")
            .join(path)
    }

    fn get_archive_entries(mut project_args: ProjectArgs) -> Vec<String> {
        let mut shuttle = Shuttle::new().unwrap();
        shuttle.load_project(&mut project_args).unwrap();

        let archive = shuttle.make_archive().unwrap();

        // Make sure the Secrets.toml file is not initially present
        let tar = GzDecoder::new(&archive[..]);
        let mut archive = Archive::new(tar);

        archive
            .entries()
            .unwrap()
            .map(|entry| {
                entry
                    .unwrap()
                    .path()
                    .unwrap()
                    .components()
                    .skip(1)
                    .collect::<PathBuf>()
                    .display()
                    .to_string()
            })
            .collect()
    }

    #[test]
    fn find_root_directory_returns_proper_directory() {
        let working_directory = path_from_workspace_root("examples/axum/hello-world/src");

        let root_dir = Shuttle::find_root_directory(&working_directory).unwrap();

        assert_eq!(
            root_dir,
            path_from_workspace_root("examples/axum/hello-world/")
        );
    }

    #[test]
    fn load_project_returns_proper_working_directory_in_project_args() {
        let mut project_args = ProjectArgs {
            working_directory: path_from_workspace_root("examples/axum/hello-world/src"),
            name: None,
        };

        let mut shuttle = Shuttle::new().unwrap();
        Shuttle::load_project(&mut shuttle, &mut project_args).unwrap();

        assert_eq!(
            project_args.working_directory,
            path_from_workspace_root("examples/axum/hello-world/")
        );
    }

    #[test]
    fn make_archive_include_secrets() {
        let working_directory =
            canonicalize(path_from_workspace_root("examples/rocket/secrets")).unwrap();

        fs::write(
            working_directory.join("Secrets.toml"),
            "MY_API_KEY = 'the contents of my API key'",
        )
        .unwrap();

        let project_args = ProjectArgs {
            working_directory,
            name: None,
        };

        let mut entries = get_archive_entries(project_args);
        entries.sort();

        assert_eq!(
            entries,
            vec![
                ".gitignore",
                "Cargo.toml",
                "README.md",
                "Secrets.toml",
                "Secrets.toml.example",
                "Shuttle.toml",
                "src/lib.rs",
            ]
        );
    }

    #[test]
    fn make_archive_respect_ignore() {
        let tmp_dir = TempDir::new().unwrap();
        let working_directory = tmp_dir.path();

        fs::write(working_directory.join(".env"), "API_KEY = 'blabla'").unwrap();
        fs::write(working_directory.join(".ignore"), ".env").unwrap();
        fs::write(working_directory.join("Cargo.toml"), "[package]").unwrap();

        let project_args = ProjectArgs {
            working_directory: working_directory.to_path_buf(),
            name: Some(ProjectName::from_str("secret").unwrap()),
        };

        let mut entries = get_archive_entries(project_args);
        entries.sort();

        assert_eq!(entries, vec![".ignore", "Cargo.toml"]);
    }

    #[test]
    fn make_archive_ignore_target_folder() {
        let tmp_dir = TempDir::new().unwrap();
        let working_directory = tmp_dir.path();

        fs::create_dir_all(working_directory.join("target")).unwrap();
        fs::write(working_directory.join("target").join("binary"), "12345").unwrap();
        fs::write(working_directory.join("Cargo.toml"), "[package]").unwrap();

        let project_args = ProjectArgs {
            working_directory: working_directory.to_path_buf(),
            name: Some(ProjectName::from_str("exclude_target").unwrap()),
        };

        let mut entries = get_archive_entries(project_args);
        entries.sort();

        assert_eq!(entries, vec!["Cargo.toml"]);
    }
}<|MERGE_RESOLUTION|>--- conflicted
+++ resolved
@@ -454,13 +454,8 @@
             .into_inner();
 
         tokio::spawn(async move {
-<<<<<<< HEAD
             while let Ok(Some(log)) = stream.message().await {
-                let log: shuttle_common::LogItem = log.into();
-=======
-            while let Some(log) = stream.message().await.expect("to get log from stream") {
                 let log: shuttle_common::LogItem = log.try_into().expect("to convert log");
->>>>>>> a8b61665
                 println!("{log}");
             }
         });
