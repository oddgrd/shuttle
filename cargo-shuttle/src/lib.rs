mod args;
mod client;
pub mod config;
mod factory;
mod init;
mod logger;

use std::collections::BTreeMap;
use std::fs::{read_to_string, File};
use std::io::Write;
use std::io::{self, stdout};
use std::net::{Ipv4Addr, SocketAddr};
use std::path::{Path, PathBuf};
use std::rc::Rc;

use anyhow::{anyhow, Context, Result};
pub use args::{Args, Command, DeployArgs, InitArgs, ProjectArgs, RunArgs};
use args::{AuthArgs, LoginArgs};
use cargo::core::resolver::CliFeatures;
use cargo::core::Workspace;
use cargo::ops::{PackageOpts, Packages};
use cargo_metadata::Message;
use config::RequestContext;
use crossterm::style::Stylize;
use factory::LocalFactory;
<<<<<<< HEAD
use futures::StreamExt;
use shuttle_common::{deployment, secret};
use shuttle_service::loader::{build_crate, Loader};
use tracing::trace;
=======
use semver::{Version, VersionReq};
use shuttle_secrets::SecretStore;
use shuttle_service::loader::{build_crate, Loader};
use shuttle_service::Factory;
use toml_edit::Document;
>>>>>>> 70f47845
use uuid::Uuid;

use crate::args::{DeploymentCommand, ProjectCommand};
use crate::client::Client;
use crate::logger::Logger;

pub struct Shuttle {
    ctx: RequestContext,
}

impl Default for Shuttle {
    fn default() -> Self {
        Self::new()
    }
}

impl Shuttle {
    pub fn new() -> Self {
        let ctx = RequestContext::load_global().unwrap();
        Self { ctx }
    }

    pub async fn run(mut self, mut args: Args) -> Result<CommandOutcome> {
        trace!("running local client");
        if matches!(
            args.cmd,
            Command::Deploy(..)
                | Command::Deployment(..)
                | Command::Project(..)
                | Command::Delete
                | Command::Secrets
                | Command::Status
                | Command::Logs { .. }
                | Command::Run(..)
        ) {
            self.load_project(&mut args.project_args)?;
        }

        self.ctx.set_api_url(args.api_url);

        let mut client = Client::new(self.ctx.api_url());
        client.set_api_key(self.ctx.api_key()?);

        match args.cmd {
            Command::Deploy(deploy_args) => {
                return self.deploy(deploy_args, &client).await;
            }
            Command::Init(init_args) => self.init(init_args).await,
            Command::Status => self.status(&client).await,
            Command::Logs { id, follow } => self.logs(&client, id, follow).await,
            Command::Deployment(DeploymentCommand::List) => self.deployments_list(&client).await,
            Command::Deployment(DeploymentCommand::Status { id }) => {
                self.deployment_get(&client, id).await
            }
            Command::Delete => self.delete(&client).await,
            Command::Secrets => self.secrets(&client).await,
            Command::Auth(auth_args) => self.auth(auth_args, &client).await,
            Command::Login(login_args) => self.login(login_args).await,
            Command::Run(run_args) => self.local_run(run_args).await,
            Command::Project(ProjectCommand::New) => self.project_create(&client).await,
            Command::Project(ProjectCommand::Status) => self.project_status(&client).await,
            Command::Project(ProjectCommand::Rm) => self.project_delete(&client).await,
        }
        .map(|_| CommandOutcome::Ok)
    }

    async fn init(&self, args: InitArgs) -> Result<()> {
        // Interface with cargo to initialize new lib package for shuttle
        let path = args.path.clone();
        init::cargo_init(path.clone())?;

        let framework = init::get_framework(&args);
        init::cargo_shuttle_init(path, framework)?;

        Ok(())
    }

    fn find_root_directory(dir: &Path) -> Option<PathBuf> {
        dir.ancestors()
            .find(|ancestor| ancestor.join("Cargo.toml").exists())
            .map(|path| path.to_path_buf())
    }

    pub fn load_project(&mut self, project_args: &mut ProjectArgs) -> Result<()> {
        trace!("loading project arguments: {project_args:?}");
        let root_directory_path = Self::find_root_directory(&project_args.working_directory);

        if let Some(working_directory) = root_directory_path {
            project_args.working_directory = working_directory;
        } else {
            return Err(anyhow!("Could not locate the root of a cargo project. Are you inside a cargo project? You can also use `--working-directory` to locate your cargo project."));
        }

        self.ctx.load_local(project_args)
    }

    async fn login(&mut self, login_args: LoginArgs) -> Result<()> {
        let api_key_str = login_args.api_key.unwrap_or_else(|| {
            let url = "https://shuttle.rs/login";

            let _ = webbrowser::open(url);

            println!("If your browser did not automatically open, go to {url}");
            print!("Enter Api Key: ");

            stdout().flush().unwrap();

            let mut input = String::new();

            io::stdin().read_line(&mut input).unwrap();

            input
        });

        let api_key = api_key_str.trim().parse()?;

        self.ctx.set_api_key(api_key)?;

        Ok(())
    }

    async fn auth(&mut self, auth_args: AuthArgs, client: &Client) -> Result<()> {
        let user = client.auth(auth_args.username).await?;

        self.ctx.set_api_key(user.key)?;

        println!("User authorized!!!");
        println!("Run `cargo shuttle init --help` next");

        Ok(())
    }

    async fn delete(&self, client: &Client) -> Result<()> {
        let service = client.delete_service(self.ctx.project_name()).await?;

        println!(
            r#"{}
{}"#,
            "Successfully deleted service".bold(),
            service
        );

        Ok(())
    }

    async fn status(&self, client: &Client) -> Result<()> {
        let summary = client.get_service_summary(self.ctx.project_name()).await?;

        println!("{summary}");

        Ok(())
    }

    async fn secrets(&self, client: &Client) -> Result<()> {
        let secrets = client.get_secrets(self.ctx.project_name()).await?;
        let table = secret::get_table(&secrets);

        println!("{table}");

        Ok(())
    }

    async fn logs(&self, client: &Client, id: Option<Uuid>, follow: bool) -> Result<()> {
        let id = if let Some(id) = id {
            id
        } else {
            let summary = client.get_service_summary(self.ctx.project_name()).await?;

            if let Some(deployment) = summary.deployment {
                deployment.id
            } else {
                return Err(anyhow!("could not automatically find a running deployment for '{}'. Try passing a deployment ID manually", self.ctx.project_name()));
            }
        };

        if follow {
            let mut stream = client
                .get_runtime_logs_ws(self.ctx.project_name(), &id)
                .await?;

            while let Some(Ok(msg)) = stream.next().await {
                if let tokio_tungstenite::tungstenite::Message::Text(line) = msg {
                    let log_item: shuttle_common::log::Item =
                        serde_json::from_str(&line).expect("to parse log line");
                    println!("{log_item}")
                }
            }
        } else {
            let logs = client
                .get_runtime_logs(self.ctx.project_name(), &id)
                .await?;

            for log in logs.into_iter() {
                println!("{log}");
            }
        }

        Ok(())
    }

    async fn deployments_list(&self, client: &Client) -> Result<()> {
        let details = client.get_service_details(self.ctx.project_name()).await?;

        println!("{details}");

        Ok(())
    }

    async fn deployment_get(&self, client: &Client, deployment_id: Uuid) -> Result<()> {
        let deployment = client
            .get_deployment_details(self.ctx.project_name(), &deployment_id)
            .await?;

        println!("{deployment}");

        Ok(())
    }

    async fn local_run(&self, run_args: RunArgs) -> Result<()> {
        trace!("starting a local run for a service: {run_args:?}");

        let (tx, rx): (crossbeam_channel::Sender<Message>, _) = crossbeam_channel::bounded(0);
        tokio::spawn(async move {
            while let Ok(message) = rx.recv() {
                match message {
                    Message::TextLine(line) => println!("{line}"),
                    Message::CompilerMessage(message) => {
                        if let Some(rendered) = message.message.rendered {
                            println!("{rendered}");
                        }
                    }
                    _ => {}
                }
            }
        });

        let working_directory = self.ctx.working_directory();

        trace!("building project");
        println!(
            "{:>12} {}",
            "Building".bold().green(),
            working_directory.display()
        );
        let so_path = build_crate(working_directory, tx).await?;

        trace!("loading secrets");
        let secrets_path = working_directory.join("Secrets.toml");

        let secrets: BTreeMap<String, String> =
            if let Ok(secrets_str) = read_to_string(secrets_path) {
                let secrets: BTreeMap<String, String> =
                    secrets_str.parse::<toml::Value>()?.try_into()?;

                trace!(keys = ?secrets.keys(), "available secrets");

                secrets
            } else {
                trace!("no Secrets.toml was found");
                Default::default()
            };

        let loader = Loader::from_so_file(so_path)?;

        let mut factory = LocalFactory::new(self.ctx.project_name().clone(), secrets)?;
        let addr = SocketAddr::new(Ipv4Addr::LOCALHOST.into(), run_args.port);
<<<<<<< HEAD
=======
        let deployment_id = Uuid::new_v4();
        let (tx, rx) = crossbeam_channel::unbounded();

        // Load secrets
        let secrets = self.ctx.secrets();
        if !secrets.is_empty() {
            let conn_str = factory
                .get_db_connection_string(shuttle_common::database::Type::Shared(
                    shuttle_common::database::SharedEngine::Postgres,
                ))
                .await?;

            let conn = sqlx::PgPool::connect(&conn_str).await?;

            for (key, value) in secrets.iter() {
                debug!("setting secret for {key}");
                conn.set_secret(key, value).await?;
            }
        }
>>>>>>> 70f47845

        trace!("loading project");
        println!(
            "\n{:>12} {} on http://{}",
            "Starting".bold().green(),
            self.ctx.project_name(),
            addr
        );
<<<<<<< HEAD
        let logger = Box::new(Logger::new());
        let (handle, so) = loader.load(&mut factory, addr, logger).await?;
=======
        let (handle, so) = loader.load(&mut factory, addr, tx, deployment_id).await?;

        tokio::spawn(async move {
            while let Ok(log) = rx.recv() {
                print::log(log.datetime, log.item);
            }
        });
>>>>>>> 70f47845

        handle.await??;

        tokio::spawn(async move {
            trace!("closing so file");
            so.close().unwrap();
        });

        Ok(())
    }

    async fn deploy(&self, args: DeployArgs, client: &Client) -> Result<CommandOutcome> {
        let package_file = self
            .run_cargo_package(args.allow_dirty)
            .context("failed to package cargo project")?;

        let deployment = client
            .deploy(package_file, self.ctx.project_name(), args.no_test)
            .await?;

        println!();
        println!("{deployment}");

        let mut stream = client
            .get_build_logs_ws(self.ctx.project_name(), &deployment.id)
            .await?;

        while let Some(Ok(msg)) = stream.next().await {
            if let tokio_tungstenite::tungstenite::Message::Text(line) = msg {
                println!("{line}");
            }
        }

        let service = client.get_service_summary(self.ctx.project_name()).await?;

        // A deployment will only exist if there is currently one in the running state
        if let Some(ref new_deployment) = service.deployment {
            if new_deployment.id != deployment.id {
                println!(
                    "Deployment has not entered the running state so kept previous deployment up"
                );

                return Ok(CommandOutcome::DeploymentFailure);
            }

            println!("{service}");

            Ok(match new_deployment.state {
                deployment::State::Crashed => CommandOutcome::DeploymentFailure,
                _ => CommandOutcome::Ok,
            })
        } else {
<<<<<<< HEAD
            println!("Deployment has not entered the running state");

            Ok(CommandOutcome::DeploymentFailure)
=======
            Err(anyhow!(
                "Your shuttle-service version is outdated. Update your shuttle-service version to {} and try to deploy again",
                &server_version,
            ))
>>>>>>> 70f47845
        }
    }

    async fn project_create(&self, client: &Client) -> Result<()> {
        let project = client.create_project(self.ctx.project_name()).await?;

        println!("{project}");

        Ok(())
    }

    async fn project_status(&self, client: &Client) -> Result<()> {
        let project = client.get_project(self.ctx.project_name()).await?;

        println!("{project}");

        Ok(())
    }

    async fn project_delete(&self, client: &Client) -> Result<()> {
        client.delete_project(self.ctx.project_name()).await?;

        println!("Project has been deleted");

        Ok(())
    }

    // Packages the cargo project and returns a File to that file
    fn run_cargo_package(&self, allow_dirty: bool) -> Result<File> {
        let config = cargo::util::config::Config::default()?;

        let working_directory = self.ctx.working_directory();
        let path = working_directory.join("Cargo.toml");

        let ws = Workspace::new(&path, &config)?;
        let opts = PackageOpts {
            config: &config,
            list: false,
            check_metadata: true,
            allow_dirty,
            keep_going: false,
            verify: false,
            jobs: None,
            to_package: Packages::Default,
            targets: vec![],
            cli_features: CliFeatures {
                features: Rc::new(Default::default()),
                all_features: false,
                uses_default_features: true,
            },
        };

        let locks = cargo::ops::package(&ws, &opts)?.expect("unwrap ok here");
        let owned = locks.get(0).unwrap().file().try_clone()?;
        Ok(owned)
    }
}

pub enum CommandOutcome {
    Ok,
    DeploymentFailure,
}

#[cfg(test)]
mod tests {
    use crate::args::ProjectArgs;
    use crate::Shuttle;
    use std::path::PathBuf;

    fn path_from_workspace_root(path: &str) -> PathBuf {
        PathBuf::from(std::env::var("CARGO_MANIFEST_DIR").unwrap())
            .join("..")
            .join(path)
    }

    #[test]
    fn find_root_directory_returns_proper_directory() {
        let working_directory = path_from_workspace_root("examples/axum/hello-world/src");

        let root_dir = Shuttle::find_root_directory(&working_directory).unwrap();

        assert_eq!(
            root_dir,
            path_from_workspace_root("examples/axum/hello-world/")
        );
    }

    #[test]
    fn load_project_returns_proper_working_directory_in_project_args() {
        let mut project_args = ProjectArgs {
            working_directory: path_from_workspace_root("examples/axum/hello-world/src"),
            name: None,
        };

        let mut shuttle = Shuttle::new();
        Shuttle::load_project(&mut shuttle, &mut project_args).unwrap();

        assert_eq!(
            project_args.working_directory,
            path_from_workspace_root("examples/axum/hello-world/")
        );
    }
}<|MERGE_RESOLUTION|>--- conflicted
+++ resolved
@@ -3,7 +3,6 @@
 pub mod config;
 mod factory;
 mod init;
-mod logger;
 
 use std::collections::BTreeMap;
 use std::fs::{read_to_string, File};
@@ -23,23 +22,15 @@
 use config::RequestContext;
 use crossterm::style::Stylize;
 use factory::LocalFactory;
-<<<<<<< HEAD
 use futures::StreamExt;
 use shuttle_common::{deployment, secret};
 use shuttle_service::loader::{build_crate, Loader};
+use shuttle_service::Logger;
 use tracing::trace;
-=======
-use semver::{Version, VersionReq};
-use shuttle_secrets::SecretStore;
-use shuttle_service::loader::{build_crate, Loader};
-use shuttle_service::Factory;
-use toml_edit::Document;
->>>>>>> 70f47845
 use uuid::Uuid;
 
 use crate::args::{DeploymentCommand, ProjectCommand};
 use crate::client::Client;
-use crate::logger::Logger;
 
 pub struct Shuttle {
     ctx: RequestContext,
@@ -301,28 +292,6 @@
 
         let mut factory = LocalFactory::new(self.ctx.project_name().clone(), secrets)?;
         let addr = SocketAddr::new(Ipv4Addr::LOCALHOST.into(), run_args.port);
-<<<<<<< HEAD
-=======
-        let deployment_id = Uuid::new_v4();
-        let (tx, rx) = crossbeam_channel::unbounded();
-
-        // Load secrets
-        let secrets = self.ctx.secrets();
-        if !secrets.is_empty() {
-            let conn_str = factory
-                .get_db_connection_string(shuttle_common::database::Type::Shared(
-                    shuttle_common::database::SharedEngine::Postgres,
-                ))
-                .await?;
-
-            let conn = sqlx::PgPool::connect(&conn_str).await?;
-
-            for (key, value) in secrets.iter() {
-                debug!("setting secret for {key}");
-                conn.set_secret(key, value).await?;
-            }
-        }
->>>>>>> 70f47845
 
         trace!("loading project");
         println!(
@@ -331,18 +300,16 @@
             self.ctx.project_name(),
             addr
         );
-<<<<<<< HEAD
-        let logger = Box::new(Logger::new());
-        let (handle, so) = loader.load(&mut factory, addr, logger).await?;
-=======
-        let (handle, so) = loader.load(&mut factory, addr, tx, deployment_id).await?;
+        let (tx, rx) = crossbeam_channel::bounded(0);
 
         tokio::spawn(async move {
             while let Ok(log) = rx.recv() {
-                print::log(log.datetime, log.item);
+                println!("{log}");
             }
         });
->>>>>>> 70f47845
+
+        let logger = Logger::new(tx, Default::default());
+        let (handle, so) = loader.load(&mut factory, addr, logger).await?;
 
         handle.await??;
 
@@ -395,16 +362,9 @@
                 _ => CommandOutcome::Ok,
             })
         } else {
-<<<<<<< HEAD
             println!("Deployment has not entered the running state");
 
             Ok(CommandOutcome::DeploymentFailure)
-=======
-            Err(anyhow!(
-                "Your shuttle-service version is outdated. Update your shuttle-service version to {} and try to deploy again",
-                &server_version,
-            ))
->>>>>>> 70f47845
         }
     }
 
