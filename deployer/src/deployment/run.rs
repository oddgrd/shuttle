--- conflicted
+++ resolved
@@ -301,14 +301,7 @@
         .into_inner();
 
     info!("starting service");
-<<<<<<< HEAD
     let response = runtime_client.start(start_request).await;
-=======
-    let response = runtime_client
-        .start(start_request)
-        .await
-        .expect("to start deployment");
->>>>>>> a8b61665
 
     match response {
         Ok(response) => {
