--- conflicted
+++ resolved
@@ -7,9 +7,5 @@
 [workspace]
 
 [dependencies]
-<<<<<<< HEAD
-shuttle-runtime = "0.35.2"
-=======
 shuttle-runtime = "0.36.0"
->>>>>>> ad0f0440
 tokio = "1.22"