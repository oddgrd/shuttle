[package]
name = "shuttle-service"
version = "0.8.0"
edition.workspace = true
license.workspace = true
description = "Service traits and macros to deploy on the shuttle platform (https://www.shuttle.rs/)"
homepage = "https://www.shuttle.rs"

[lib]
doctest = false

[dependencies]
actix-web = { version = "4.2.1", optional = true }
anyhow = { workspace = true }
async-trait = { workspace = true }
axum = { workspace = true, optional = true }
bincode = { version = "1.3.3", optional = true }
# TODO: debug the libgit2-sys conflict with cargo-edit when upgrading cargo to 0.66
cargo = { version = "0.65.0", optional = true }
cargo_metadata = "0.15.2"
crossbeam-channel = "0.5.6"
hyper = { version = "0.14.23", features = ["server", "tcp", "http1"], optional = true }
num_cpus = { version = "1.14.0", optional = true }
pipe = "0.4.0"
poem = { version = "1.3.49", optional = true }
rocket = { version = "0.5.0-rc.2", optional = true }
salvo = { version = "0.37.5", optional = true }
serde_json = { workspace = true }
serenity = { version = "0.11.5", default-features = false, features = ["client", "gateway", "rustls_backend", "model"], optional = true }
poise = { version = "0.5.2", optional = true }
thiserror = { workspace = true }
thruster = { version = "1.3.0", optional = true }
tide = { version = "0.16.0", optional = true }
tokio = { version = "1.22.0", features = ["sync"] }
tower = { version = "0.4.13", features = ["make"], optional = true }
<<<<<<< HEAD
tracing = { workspace = true, features = ["default"] }
tracing-subscriber = { workspace = true, features = ["default", "env-filter"] }
uuid = { workspace = true, features = ["v4"] }
=======
tracing = { workspace = true }
tracing-subscriber = { workspace = true, features = ["env-filter"] }
>>>>>>> 4e1690d8
warp = { version = "0.3.3", optional = true }

# Tide does not have tokio support. So make sure async-std is compatible with tokio
# https://github.com/http-rs/tide/issues/791
[dependencies.async-std]
version = "1.12.0"
optional = true
features = ["tokio1"]

[dependencies.shuttle-codegen]
workspace = true
optional = true

[dependencies.shuttle-common]
workspace = true
features = ["tracing", "service"]

[dev-dependencies]
tokio = { version = "1.22.0", features = ["macros", "rt"] }

[features]
default = ["codegen"]

codegen = ["shuttle-codegen/frameworks"]
builder = ["cargo"]

web-actix-web = ["actix-web", "num_cpus"]
web-axum = ["axum"]
web-rocket = ["rocket"]
web-thruster = ["thruster"]
web-tide = ["tide", "async-std"]
web-tower = ["tower", "hyper"]
web-poem = ["poem"]
web-salvo = ["salvo"]

bot-serenity = ["serenity"]
bot-poise = ["poise"]
web-warp = ["warp"]<|MERGE_RESOLUTION|>--- conflicted
+++ resolved
@@ -33,14 +33,8 @@
 tide = { version = "0.16.0", optional = true }
 tokio = { version = "1.22.0", features = ["sync"] }
 tower = { version = "0.4.13", features = ["make"], optional = true }
-<<<<<<< HEAD
-tracing = { workspace = true, features = ["default"] }
-tracing-subscriber = { workspace = true, features = ["default", "env-filter"] }
-uuid = { workspace = true, features = ["v4"] }
-=======
 tracing = { workspace = true }
 tracing-subscriber = { workspace = true, features = ["env-filter"] }
->>>>>>> 4e1690d8
 warp = { version = "0.3.3", optional = true }
 
 # Tide does not have tokio support. So make sure async-std is compatible with tokio
