--- conflicted
+++ resolved
@@ -362,19 +362,7 @@
 impl Service for SimpleService<rocket::Rocket<rocket::Build>> {
     async fn build(&mut self, factory: &mut dyn Factory, logger: Logger) -> Result<(), Error> {
         if let Some(builder) = self.builder.take() {
-<<<<<<< HEAD
-            // We want to build any sqlx pools on the same runtime the client code will run on.
-            // Without this expect to get errors of no tokio reactor being present.
-            let rocket = self.runtime.block_on(async {
-                log::set_boxed_logger(Box::new(logger))
-                    .map(|()| log::set_max_level(log::LevelFilter::Info))
-                    .expect("logger set should succeed");
-
-                builder(factory).await
-            })?;
-=======
             let rocket = builder(factory, &self.runtime, logger).await?;
->>>>>>> 5a05c0ed
 
             self.service = Some(rocket);
         }
@@ -406,19 +394,7 @@
 impl Service for SimpleService<sync_wrapper::SyncWrapper<axum::Router>> {
     async fn build(&mut self, factory: &mut dyn Factory, logger: Logger) -> Result<(), Error> {
         if let Some(builder) = self.builder.take() {
-<<<<<<< HEAD
-            // We want to build any sqlx pools on the same runtime the client code will run on.
-            // Without this expect to get errors of no tokio reactor being present.
-            let axum = self.runtime.block_on(async {
-                log::set_boxed_logger(Box::new(logger))
-                    .map(|()| log::set_max_level(log::LevelFilter::Info))
-                    .expect("logger set should succeed");
-
-                builder(factory).await
-            })?;
-=======
             let axum = builder(factory, &self.runtime, logger).await?;
->>>>>>> 5a05c0ed
 
             self.service = Some(axum);
         }
@@ -452,19 +428,7 @@
 {
     async fn build(&mut self, factory: &mut dyn Factory, logger: Logger) -> Result<(), Error> {
         if let Some(builder) = self.builder.take() {
-<<<<<<< HEAD
-            // We want to build any sqlx pools on the same runtime the client code will run on.
-            // Without this expect to get errors of no tokio reactor being present.
-            let tide = self.runtime.block_on(async {
-                log::set_boxed_logger(Box::new(logger))
-                    .map(|()| log::set_max_level(log::LevelFilter::Info))
-                    .expect("logger set should succeed");
-
-                builder(factory).await
-            })?;
-=======
             let tide = builder(factory, &self.runtime, logger).await?;
->>>>>>> 5a05c0ed
 
             self.service = Some(tide);
         }
@@ -483,8 +447,8 @@
     }
 }
 
-<<<<<<< HEAD
 #[cfg(feature = "web-tower")]
+#[async_trait]
 impl<T> Service for SimpleService<T>
 where
     T: tower::Service<hyper::Request<hyper::Body>, Response = hyper::Response<hyper::Body>>
@@ -495,17 +459,9 @@
     T::Error: std::error::Error + Send + Sync,
     T::Future: std::future::Future + Send + Sync,
 {
-    fn build(&mut self, factory: &mut dyn Factory, logger: logger::Logger) -> Result<(), Error> {
+    async fn build(&mut self, factory: &mut dyn Factory, logger: logger::Logger) -> Result<(), Error> {
         if let Some(builder) = self.builder.take() {
-            // We want to build any sqlx pools on the same runtime the client code will run on.
-            // Without this expect to get errors of no tokio reactor being present.
-            let tower = self.runtime.block_on(async {
-                log::set_boxed_logger(Box::new(logger))
-                    .map(|()| log::set_max_level(log::LevelFilter::Info))
-                    .expect("logger set should succeed");
-
-                builder(factory).await
-            })?;
+            let tower = builder(factory, &self.runtime, logger).await?;
 
             self.service = Some(tower);
         }
@@ -530,8 +486,6 @@
     }
 }
 
-=======
->>>>>>> 5a05c0ed
 /// Helper macro that generates the entrypoint required of any service.
 ///
 /// Can be used in one of two ways:
