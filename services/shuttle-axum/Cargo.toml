[package]
name = "shuttle-axum"
<<<<<<< HEAD
version = "0.35.2"
=======
version = "0.36.0"
>>>>>>> ad0f0440
edition = "2021"
license = "Apache-2.0"
description = "Service implementation to run an axum webserver on shuttle"
keywords = ["shuttle-service", "axum"]

[workspace]

[dependencies]
<<<<<<< HEAD
axum = { version = "0.6.13", optional = true }
axum-0-7 = { package = "axum", version = "0.7.1", optional = true }
shuttle-runtime = { path = "../../runtime", version = "0.35.2", default-features = false }
=======
axum = { version = "0.7.3", optional = true }
axum-0-6 = { package = "axum", version = "0.6.13", optional = true }
shuttle-runtime = { path = "../../runtime", version = "0.36.0", default-features = false }
>>>>>>> ad0f0440

[dev-dependencies]
tokio = { version = "1.26.0", features = ["macros", "rt-multi-thread"] }

[features]
default = ["axum"]

axum-0-6 = ["dep:axum-0-6"]<|MERGE_RESOLUTION|>--- conflicted
+++ resolved
@@ -1,10 +1,6 @@
 [package]
 name = "shuttle-axum"
-<<<<<<< HEAD
-version = "0.35.2"
-=======
 version = "0.36.0"
->>>>>>> ad0f0440
 edition = "2021"
 license = "Apache-2.0"
 description = "Service implementation to run an axum webserver on shuttle"
@@ -13,15 +9,9 @@
 [workspace]
 
 [dependencies]
-<<<<<<< HEAD
-axum = { version = "0.6.13", optional = true }
-axum-0-7 = { package = "axum", version = "0.7.1", optional = true }
-shuttle-runtime = { path = "../../runtime", version = "0.35.2", default-features = false }
-=======
 axum = { version = "0.7.3", optional = true }
 axum-0-6 = { package = "axum", version = "0.6.13", optional = true }
 shuttle-runtime = { path = "../../runtime", version = "0.36.0", default-features = false }
->>>>>>> ad0f0440
 
 [dev-dependencies]
 tokio = { version = "1.26.0", features = ["macros", "rt-multi-thread"] }
