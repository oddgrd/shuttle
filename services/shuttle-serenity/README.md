## Shuttle service integration for the Serenity discord bot framework.

Serenity 0.12 is now supported by using these feature flags (native TLS also available):
```toml,ignore
serenity = { version = "0.12.0", features = ["..."] }
<<<<<<< HEAD
shuttle-serenity = { version = "0.35.2", default-features = false, features = ["serenity-0-12-rustls_backend"] }
=======
shuttle-serenity = { version = "0.36.0", default-features = false, features = ["serenity-0-12-rustls_backend"] }
>>>>>>> ad0f0440
```

### Example

```rust,ignore
use anyhow::anyhow;
use serenity::async_trait;
use serenity::model::channel::Message;
use serenity::model::gateway::Ready;
use serenity::prelude::*;
use shuttle_secrets::SecretStore;
use tracing::{error, info};

struct Bot;

#[async_trait]
impl EventHandler for Bot {
    async fn message(&self, ctx: Context, msg: Message) {
        if msg.content == "!hello" {
            if let Err(e) = msg.channel_id.say(&ctx.http, "world!").await {
                error!("Error sending message: {:?}", e);
            }
        }
    }

    async fn ready(&self, _: Context, ready: Ready) {
        info!("{} is connected!", ready.user.name);
    }
}

#[shuttle_runtime::main]
async fn serenity(
    #[shuttle_secrets::Secrets] secret_store: SecretStore,
) -> shuttle_serenity::ShuttleSerenity {
    // Get the discord token set in `Secrets.toml`
    let token = if let Some(token) = secret_store.get("DISCORD_TOKEN") {
        token
    } else {
        return Err(anyhow!("'DISCORD_TOKEN' was not found").into());
    };

    // Set gateway intents, which decides what events the bot will be notified about
    let intents = GatewayIntents::GUILD_MESSAGES | GatewayIntents::MESSAGE_CONTENT;

    let client = Client::builder(&token, intents)
        .event_handler(Bot)
        .await
        .expect("Err creating client");

    Ok(client.into())
}
```<|MERGE_RESOLUTION|>--- conflicted
+++ resolved
@@ -3,11 +3,7 @@
 Serenity 0.12 is now supported by using these feature flags (native TLS also available):
 ```toml,ignore
 serenity = { version = "0.12.0", features = ["..."] }
-<<<<<<< HEAD
-shuttle-serenity = { version = "0.35.2", default-features = false, features = ["serenity-0-12-rustls_backend"] }
-=======
 shuttle-serenity = { version = "0.36.0", default-features = false, features = ["serenity-0-12-rustls_backend"] }
->>>>>>> ad0f0440
 ```
 
 ### Example
