--- conflicted
+++ resolved
@@ -1,10 +1,6 @@
 [package]
 name = "shuttle-thruster"
-<<<<<<< HEAD
-version = "0.35.2"
-=======
 version = "0.36.0"
->>>>>>> ad0f0440
 edition = "2021"
 license = "Apache-2.0"
 description = "Service implementation to run a thruster webserver on shuttle"
@@ -14,11 +10,7 @@
 
 [dependencies]
 thruster = { version = "1.3.0" }
-<<<<<<< HEAD
-shuttle-runtime = { path = "../../runtime", version = "0.35.2", default-features = false }
-=======
 shuttle-runtime = { path = "../../runtime", version = "0.36.0", default-features = false }
->>>>>>> ad0f0440
 
 [dev-dependencies]
 thruster = { version = "1.3.0", features = ["hyper_server"] }
