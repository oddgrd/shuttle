[package]
name = "shuttle-tide"
<<<<<<< HEAD
version = "0.35.2"
=======
version = "0.36.0"
>>>>>>> ad0f0440
edition = "2021"
license = "Apache-2.0"
description = "Service implementation to run a tide webserver on shuttle"
keywords = ["shuttle-service", "tide"]

[workspace]

[dependencies]
# Tide does not have tokio support. So make sure async-std is compatible with tokio
# https://github.com/http-rs/tide/issues/791
async-std = { version = "1.12.0", features = ["tokio1"] }
tide = { version = "0.16.0" }
<<<<<<< HEAD
shuttle-runtime = { path = "../../runtime", version = "0.35.2", default-features = false }
=======
shuttle-runtime = { path = "../../runtime", version = "0.36.0", default-features = false }
>>>>>>> ad0f0440

[dev-dependencies]
tokio = { version = "1.26.0", features = ["macros", "rt-multi-thread"] }<|MERGE_RESOLUTION|>--- conflicted
+++ resolved
@@ -1,10 +1,6 @@
 [package]
 name = "shuttle-tide"
-<<<<<<< HEAD
-version = "0.35.2"
-=======
 version = "0.36.0"
->>>>>>> ad0f0440
 edition = "2021"
 license = "Apache-2.0"
 description = "Service implementation to run a tide webserver on shuttle"
@@ -17,11 +13,7 @@
 # https://github.com/http-rs/tide/issues/791
 async-std = { version = "1.12.0", features = ["tokio1"] }
 tide = { version = "0.16.0" }
-<<<<<<< HEAD
-shuttle-runtime = { path = "../../runtime", version = "0.35.2", default-features = false }
-=======
 shuttle-runtime = { path = "../../runtime", version = "0.36.0", default-features = false }
->>>>>>> ad0f0440
 
 [dev-dependencies]
 tokio = { version = "1.26.0", features = ["macros", "rt-multi-thread"] }